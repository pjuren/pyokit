--- conflicted
+++ resolved
@@ -90,13 +90,10 @@
 from pyokit.scripts.convertJunctionReads import ConvertJunctionsUnitTests
 from pyokit.scripts.regionCollapse import TestCollapseRegions
 from pyokit.scripts.overlapProfile import TestOverlapProfile
-<<<<<<< HEAD
 from pyokit.scripts.readCounts import ConvertJunctionsUnitTests
 from pyokit.scripts.readCountExonToGene import ExonToGeneReadCountTests
-=======
 from pyokit.scripts.genomicIntJaccard import TestGenomicIntJaccard
 from pyokit.scripts.genomicIntersection import TestGenomicIntIntersection
->>>>>>> e9698bdc
 from pyokit.scripts.pyokitMain import PyokitSmokeTests
 
 
@@ -154,13 +151,10 @@
   sys.stderr.write("  " + str(ConvertJunctionsUnitTests) + "\n")
   sys.stderr.write("  " + str(TestConservationProfileIndvFiles) + "\n")
   sys.stderr.write("  " + str(TestOverlapProfile) + "\n")
-<<<<<<< HEAD
   sys.stderr.write("  " + str(ConvertJunctionsUnitTests) + "\n")
   sys.stderr.write("  " + str(ExonToGeneReadCountTests) + "\n")
-=======
   sys.stderr.write("  " + str(TestGenomicIntJaccard) + "\n")
   sys.stderr.write("  " + str(TestGenomicIntIntersection) + "\n")
->>>>>>> e9698bdc
   sys.stderr.write("  " + str(PyokitSmokeTests) + "\n\n")
 
   sys.stderr.write("\n\n RUNNING TESTS \n\n")
